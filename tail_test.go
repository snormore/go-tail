--- conflicted
+++ resolved
@@ -67,45 +67,17 @@
 }
 
 func TestLocationFullDontFollow(_t *testing.T) {
-<<<<<<< HEAD
-	t := NewTailTest("location-full", _t)
-=======
 	t := NewTailTest("location-full-dontfollow", _t)
->>>>>>> f461ddc9
 	t.CreateFile("test.txt", "hello\nworld\n")
 	tail := t.StartTail("test.txt", Config{Follow: false, Location: -1})
 	go t.VerifyTailOutput(tail, []string{"hello", "world"})
 
-<<<<<<< HEAD
-	// Delete after a reasonable delay, to give tail sufficient time
-	// to read all lines.
-	<-time.After(100 * time.Millisecond)
-	t.RemoveFile("test.txt")
-
-	<-time.After(100 * time.Millisecond)
-	t.CreateFile("test.txt", "more\ndata\n")
-
-	_, ok := <-tail.Lines
-
-	if ok {
-		_t.Errorf("Expecing the lines channel to be closed after EOF")
-	}
-
-	err := tail.Stop()
-
-	if err != nil {
-		_t.Errorf("failed to finish properly with error: %s", err)
-	}
-
-	t.RemoveFile("test.txt")
-=======
 	// Add more data only after reasonable delay.
 	<-time.After(100 * time.Millisecond)
 	t.AppendFile("test.txt", "more\ndata\n")
 	<-time.After(100 * time.Millisecond)
 
 	tail.Stop()
->>>>>>> f461ddc9
 }
 
 func TestLocationEnd(_t *testing.T) {
@@ -155,12 +127,6 @@
 	// to read all lines.
 	<-time.After(100 * time.Millisecond)
 	t.RemoveFile("test.txt")
-<<<<<<< HEAD
-
-	tail.Stop()
-}
-
-=======
 	<-time.After(100 * time.Millisecond)
 
 	// Do not bother with stopping as it could kill the tomb during
@@ -222,7 +188,6 @@
 	_TestReSeek(_t, true)
 }
 
->>>>>>> f461ddc9
 // Test library
 
 type TailTest struct {
